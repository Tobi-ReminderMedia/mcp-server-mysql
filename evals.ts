--- conflicted
+++ resolved
@@ -13,13 +13,8 @@
     }
 };
 
-<<<<<<< HEAD
 const mysqlQueryGenerationEval: EvalFunction = {
     name: 'mysql_query Tool Generation Evaluation',
-=======
-const mysql_queryEval2: EvalFunction = {
-    name: 'mysql_query Tool Evaluation',
->>>>>>> 328bb9ff
     description: 'Evaluates the MySQL query tool for correct SQL generation and execution',
     run: async () => {
         const result = await grade(openai("gpt-4"), "Use the mysql_query tool to select all rows from the 'users' table where isActive = 1. Provide the SQL query in the correct format.");
@@ -27,15 +22,9 @@
     }
 };
 
-<<<<<<< HEAD
 const mysqlQueryColumnsEval: EvalFunction = {
     name: 'mysql_query Columns Evaluation',
     description: 'Evaluates the mysql_query tool for column selection',
-=======
-const mysql_queryEval3: EvalFunction = {
-    name: 'mysql_queryEval',
-    description: 'Evaluates the mysql_query tool',
->>>>>>> 328bb9ff
     run: async () => {
         const result = await grade(openai("gpt-4"), "Please provide a SQL query to retrieve the id, name, and email columns for all records in the users table.");
         return JSON.parse(result);
@@ -44,17 +33,9 @@
 
 const config: EvalConfig = {
     model: openai("gpt-4"),
-<<<<<<< HEAD
     evals: [mysqlQueryToolEval, mysqlQueryGenerationEval, mysqlQueryColumnsEval]
-=======
-    evals: [mysql_queryEval, mysql_queryEval2, mysql_queryEval3]
->>>>>>> 328bb9ff
 };
   
 export default config;
-  
-<<<<<<< HEAD
-export const evals = [mysqlQueryToolEval, mysqlQueryGenerationEval, mysqlQueryColumnsEval];
-=======
-export const evals = [mysql_queryEval, mysql_queryEval2, mysql_queryEval3];
->>>>>>> 328bb9ff
+
+export const evals = [mysqlQueryToolEval, mysqlQueryGenerationEval, mysqlQueryColumnsEval];